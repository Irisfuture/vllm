--- conflicted
+++ resolved
@@ -52,11 +52,7 @@
 
     @classmethod
     def get_min_capability(cls) -> int:
-<<<<<<< HEAD
         return 70
-=======
-        return 80
->>>>>>> 44cc7661
 
     @classmethod
     def get_config_filenames(cls) -> List[str]:
@@ -112,7 +108,8 @@
         # kernel for fast weight-only FP8 quantization
         capability = current_platform.get_device_capability()
         capability = capability[0] * 10 + capability[1]
-        self.use_marlin = capability < 89
+        self.use_marlin = capability >= 80 and capability < 89
+        self.native_fp8_support = capability >= 89
 
     def create_weights(
         self,
@@ -202,56 +199,6 @@
               x: torch.Tensor,
               bias: Optional[torch.Tensor] = None) -> torch.Tensor:
 
-<<<<<<< HEAD
-        native_fp8_support = (current_platform.get_device_capability() >=
-                              (8, 9))
-
-        # ops.scaled_fp8_quant supports both dynamic and static quant.
-        #   If dynamic, layer.input_scale is None and x_scale computed from x.
-        #   If static, layer.input_scale is scalar and x_scale is input_scale.
-
-        if bias is None and self.cutlass_fp8_supported:
-            qinput, x_scale = ops.scaled_fp8_quant(x, layer.input_scale)
-
-            # Fused GEMM_DQ
-            output = ops.cutlass_scaled_mm(
-                qinput,
-                layer.weight,
-                out_dtype=x.dtype,
-                scale_a=x_scale,
-                scale_b=layer.weight_scale,
-            )
-
-        elif native_fp8_support:
-            qinput, x_scale = ops.scaled_fp8_quant(x,
-                                                   layer.input_scale,
-                                                   batch_dim_padding=17)
-
-            # Fused GEMM_DQ -- note we padded the input above because
-            # torch._scaled_mm is more performant for matrices with
-            # batch dimension > 16. Note that this could change
-            # in the future.
-            output, _ = torch._scaled_mm(
-                qinput,
-                layer.weight,
-                out_dtype=x.dtype,
-                scale_a=x_scale,
-                scale_b=layer.weight_scale,
-                bias=bias,
-            )
-
-        else:
-            # Without hardware support for FP8 W8A8, we dequantize and multiply
-            # in original precision
-            qinput, x_scale = ops.scaled_fp8_quant(x, layer.input_scale)
-            output = torch.nn.functional.linear(
-                qinput.to(x.dtype) * x_scale,
-                layer.weight.t().to(x.dtype) * layer.weight_scale,
-                bias=bias,
-            )
-
-        return torch.narrow(output, 0, 0, x.shape[0])
-=======
         if self.use_marlin:
             return apply_fp8_marlin_linear(
                 input=x,
@@ -261,15 +208,23 @@
                 size_n=layer.output_size_per_partition,
                 size_k=layer.input_size_per_partition,
                 bias=bias)
-
-        return apply_fp8_linear(
-            input=x,
-            weight=layer.weight,
-            weight_scale=layer.weight_scale,
-            input_scale=layer.input_scale,
-            bias=bias,
-            cutlass_fp8_supported=self.cutlass_fp8_supported)
->>>>>>> 44cc7661
+        elif self.native_fp8_support:
+            return apply_fp8_linear(
+                input=x,
+                weight=layer.weight,
+                weight_scale=layer.weight_scale,
+                input_scale=layer.input_scale,
+                bias=bias,
+                cutlass_fp8_supported=self.cutlass_fp8_supported)
+        else:
+            # Without hardware support for FP8 W8A8, we dequantize and multiply
+            # in original precision
+            qinput, x_scale = ops.scaled_fp8_quant(x, layer.input_scale)
+            return torch.nn.functional.linear(
+                qinput.to(x.dtype) * x_scale,
+                layer.weight.t().to(x.dtype) * layer.weight_scale,
+                bias=bias,
+            )
 
 
 class Fp8MoEMethod(FusedMoEMethodBase):
